<p align="center">
    <a href="https://reactpy.herokuapp.com">
        <img src="https://raw.githubusercontent.com/reactive-python/reactpy/main/branding/reactpy-logo-wide.svg" alt="ReactPy Logo" id="reactpy" style="min-width: 300px; width: 50%" />
    </a>
</p>
<p align="center">
    <em>Reactive user interfaces with pure Python</em>
</p>
    <p align="center">
    <a href="https://github.com/encode/starlette/actions">
        <img src="https://github.com/reactive-python/reactpy/workflows/test/badge.svg" alt="Build Status">
    </a>
    <a href="https://pypi.org/project/reactpy/">
        <img src="https://badge.fury.io/py/reactpy.svg" alt="Package version">
    </a>
</p>

<<<<<<< HEAD
ReactPy is a library for building user interfaces in Python without Javascript. ReactPy interfaces are made from components which look and behave similarly to those found in [ReactJS](https://reactjs.org/). Designed with simplicity in mind, ReactPy can be used by those without web development experience while also being powerful enough to grow with your ambitions.
=======
---

[ReactPy](https://reactpy.herokuapp.com) is a library for building user interfaces in Python without Javascript. ReactPy
interfaces are made from components which look and behave similarly to this found in
[ReactJS](https://reactjs.org/). Designed with simplicity in mind, ReactPy can be used
by those without web development experience while also being powerful enough to grow
with your ambitions.
>>>>>>> 637c1b74

<table align="center">
    <thead>
        <tr>
            <th colspan="2" style="text-align: center">Supported Backends</th>
        <tr>
            <th style="text-align: center">Built-in</th>
            <th style="text-align: center">External</th>
        </tr>
    </thead>
    <tbody>
        <tr>
        <td>
<<<<<<< HEAD
            <a href="https://reactpy.dev/docs/guides/getting-started/installing-reactpy.html#officially-supported-servers">
=======
            <a href="">
>>>>>>> 637c1b74
                Flask, FastAPI, Sanic, Tornado
            </a>
        </td>
        <td>
            <a href="https://github.com/reactive-python/reactpy-django">Django</a>,
            <a href="https://github.com/reactive-python/reactpy-jupyter">Jupyter</a>,
            <a href="https://github.com/reactive-python/reactpy-dash">Plotly-Dash</a>
        </td>
        </tr>
    </tbody>
</table>

# At a Glance

To get a rough idea of how to write apps in ReactPy, take a look at this tiny _Hello World_ application.

```python
from reactpy import component, html, run

@component
def HelloWorld():
    return html.h1("Hello, World!")

run(HelloWorld)
```

# Resources

Follow the links below to find out more about this project.

<<<<<<< HEAD
-   [Try it Now](https://mybinder.org/v2/gh/reactive-python/reactpy-jupyter/main?urlpath=lab/tree/notebooks/introduction.ipynb) - check out ReactPy in a Jupyter Notebook.
-   [Documentation](https://reactpy.dev/) - learn how to install, run, and use ReactPy.
-   [Community Forum](https://github.com/reactive-python/reactpy/discussions) - ask questions, share ideas, and show off projects.
-   [Contributor Guide](https://reactpy.dev/docs/developing-reactpy/contributor-guide.html) - see how you can help develop this project.
-   [Code of Conduct](https://github.com/reactive-python/reactpy/blob/main/CODE_OF_CONDUCT.md) - standards for interacting with this community.
=======
- [Try it Now](https://mybinder.org/v2/gh/reactive-python/reactpy-jupyter/main?urlpath=lab/tree/notebooks/introduction.ipynb) - check out ReactPy in a Jupyter Notebook.
- [Documentation](https://reactpy.herokuapp.com/) - learn how to install, run, and use ReactPy.
- [Community Forum](https://github.com/reactive-python/reactpy/discussions) - ask questions, share ideas, and show off projects.
- [Contributor Guide](https://reactpy.herokuapp.com/docs/developing-reactpy/contributor-guide.html) - see how you can help develop this project.
- [Code of Conduct](https://github.com/reactive-python/reactpy/blob/main/CODE_OF_CONDUCT.md) - standards for interacting with this community.
>>>>>>> 637c1b74
<|MERGE_RESOLUTION|>--- conflicted
+++ resolved
@@ -15,17 +15,9 @@
     </a>
 </p>
 
-<<<<<<< HEAD
-ReactPy is a library for building user interfaces in Python without Javascript. ReactPy interfaces are made from components which look and behave similarly to those found in [ReactJS](https://reactjs.org/). Designed with simplicity in mind, ReactPy can be used by those without web development experience while also being powerful enough to grow with your ambitions.
-=======
 ---
 
-[ReactPy](https://reactpy.herokuapp.com) is a library for building user interfaces in Python without Javascript. ReactPy
-interfaces are made from components which look and behave similarly to this found in
-[ReactJS](https://reactjs.org/). Designed with simplicity in mind, ReactPy can be used
-by those without web development experience while also being powerful enough to grow
-with your ambitions.
->>>>>>> 637c1b74
+[ReactPy](https://reactpy.dev/) is a library for building user interfaces in Python without Javascript. ReactPy interfaces are made from components which look and behave similarly to this found in [ReactJS](https://reactjs.org/). Designed with simplicity in mind, ReactPy can be used by those without web development experience while also being powerful enough to grow with your ambitions.
 
 <table align="center">
     <thead>
@@ -39,11 +31,7 @@
     <tbody>
         <tr>
         <td>
-<<<<<<< HEAD
             <a href="https://reactpy.dev/docs/guides/getting-started/installing-reactpy.html#officially-supported-servers">
-=======
-            <a href="">
->>>>>>> 637c1b74
                 Flask, FastAPI, Sanic, Tornado
             </a>
         </td>
@@ -74,16 +62,8 @@
 
 Follow the links below to find out more about this project.
 
-<<<<<<< HEAD
 -   [Try it Now](https://mybinder.org/v2/gh/reactive-python/reactpy-jupyter/main?urlpath=lab/tree/notebooks/introduction.ipynb) - check out ReactPy in a Jupyter Notebook.
 -   [Documentation](https://reactpy.dev/) - learn how to install, run, and use ReactPy.
 -   [Community Forum](https://github.com/reactive-python/reactpy/discussions) - ask questions, share ideas, and show off projects.
 -   [Contributor Guide](https://reactpy.dev/docs/developing-reactpy/contributor-guide.html) - see how you can help develop this project.
--   [Code of Conduct](https://github.com/reactive-python/reactpy/blob/main/CODE_OF_CONDUCT.md) - standards for interacting with this community.
-=======
-- [Try it Now](https://mybinder.org/v2/gh/reactive-python/reactpy-jupyter/main?urlpath=lab/tree/notebooks/introduction.ipynb) - check out ReactPy in a Jupyter Notebook.
-- [Documentation](https://reactpy.herokuapp.com/) - learn how to install, run, and use ReactPy.
-- [Community Forum](https://github.com/reactive-python/reactpy/discussions) - ask questions, share ideas, and show off projects.
-- [Contributor Guide](https://reactpy.herokuapp.com/docs/developing-reactpy/contributor-guide.html) - see how you can help develop this project.
-- [Code of Conduct](https://github.com/reactive-python/reactpy/blob/main/CODE_OF_CONDUCT.md) - standards for interacting with this community.
->>>>>>> 637c1b74
+-   [Code of Conduct](https://github.com/reactive-python/reactpy/blob/main/CODE_OF_CONDUCT.md) - standards for interacting with this community.