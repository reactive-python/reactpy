--- conflicted
+++ resolved
@@ -3,12 +3,13 @@
 import pytest
 
 import idom
-<<<<<<< HEAD
-from idom.utils import HTMLParseError, del_html_head_body_transform, html_to_vdom
-=======
 from idom import html
-from idom.utils import HTMLParseError, html_to_vdom, vdom_to_html
->>>>>>> 4fd5cdec
+from idom.utils import (
+    HTMLParseError,
+    del_html_head_body_transform,
+    html_to_vdom,
+    vdom_to_html,
+)
 
 
 def test_basic_ref_behavior():
@@ -158,7 +159,6 @@
     assert html_to_vdom(source) == expected
 
 
-<<<<<<< HEAD
 def test_del_html_body_transform():
     source = """
     <!DOCTYPE html>
@@ -188,7 +188,8 @@
     }
 
     assert html_to_vdom(source, del_html_head_body_transform) == expected
-=======
+
+
 SOME_OBJECT = object()
 
 
@@ -264,5 +265,4 @@
 
 def test_vdom_to_html_error():
     with pytest.raises(TypeError, match="Expected a VDOM dict"):
-        vdom_to_html({"notVdom": True})
->>>>>>> 4fd5cdec
+        vdom_to_html({"notVdom": True})