{
  "workspaces": [
    "packages/*",
    "packages/@reactpy/*"
  ],
  "catalog": {
    "preact": "^10.27.2",
    "@pyscript/core": "^0.7.11",
    "morphdom": "^2.7.7",
    "typescript": "^5.9.3",
    "json-pointer": "^0.6.2",
    "@types/json-pointer": "^1.0.34",
    "@reactpy/client": "file:./packages/@reactpy/client",
    "event-to-object": "file:./packages/event-to-object"
  },
  "devDependencies": {
<<<<<<< HEAD
    "@eslint/js": "^9.29.0",
    "bun-types": "^1.2.16",
    "eslint": "^9.18.0",
    "globals": "^15.14.0",
    "prettier": "^3.4.2",
    "typescript-eslint": "^8.34.0"
=======
    "@eslint/js": "^9.39.1",
    "bun-types": "^1.3.3",
    "eslint": "^9.39.1",
    "globals": "^16.5.0",
    "prettier": "^3.6.2",
    "typescript-eslint": "^8.47.0"
>>>>>>> 6ee7fe08
  },
  "license": "MIT",
  "scripts": {
    "format": "prettier --write . && eslint --fix",
    "lint": "prettier --check . && eslint"
  }
}<|MERGE_RESOLUTION|>--- conflicted
+++ resolved
@@ -14,21 +14,12 @@
     "event-to-object": "file:./packages/event-to-object"
   },
   "devDependencies": {
-<<<<<<< HEAD
-    "@eslint/js": "^9.29.0",
-    "bun-types": "^1.2.16",
-    "eslint": "^9.18.0",
-    "globals": "^15.14.0",
-    "prettier": "^3.4.2",
-    "typescript-eslint": "^8.34.0"
-=======
     "@eslint/js": "^9.39.1",
     "bun-types": "^1.3.3",
     "eslint": "^9.39.1",
     "globals": "^16.5.0",
     "prettier": "^3.6.2",
     "typescript-eslint": "^8.47.0"
->>>>>>> 6ee7fe08
   },
   "license": "MIT",
   "scripts": {
