{
<<<<<<< HEAD
  "author": "Ryan Morshead",
  "dependencies": {
    "json-pointer": "^0.6.2",
    "preact": "^10.26.9"
  },
  "description": "A client for ReactPy implemented in React",
  "devDependencies": {
    "@types/json-pointer": "^1.0.34",
    "typescript": "^5.8.3"
=======
  "author": "Mark Bakhit",
  "contributors": [
    "Ryan Morshead"
  ],
  "dependencies": {
    "json-pointer": "catalog:",
    "preact": "catalog:",
    "event-to-object": "catalog:"
  },
  "description": "A client for ReactPy implemented in React",
  "devDependencies": {
    "@types/json-pointer": "catalog:",
    "typescript": "catalog:"
>>>>>>> 6ee7fe08
  },
  "keywords": [
    "react",
    "reactive",
    "python",
    "reactpy"
  ],
  "license": "MIT",
  "main": "dist/index.js",
  "name": "@reactpy/client",
<<<<<<< HEAD
  "peerDependencies": {
    "event-to-object": "<1.0.0"
=======
  "repository": {
    "type": "git",
    "url": "https://github.com/reactive-python/reactpy"
>>>>>>> 6ee7fe08
  },
  "repository": {
    "type": "git",
    "url": "https://github.com/reactive-python/reactpy"
  },
  "scripts": {
    "build": "tsc -b",
    "checkTypes": "tsc --noEmit"
  },
  "type": "module",
  "version": "1.0.0"
}<|MERGE_RESOLUTION|>--- conflicted
+++ resolved
@@ -1,15 +1,4 @@
 {
-<<<<<<< HEAD
-  "author": "Ryan Morshead",
-  "dependencies": {
-    "json-pointer": "^0.6.2",
-    "preact": "^10.26.9"
-  },
-  "description": "A client for ReactPy implemented in React",
-  "devDependencies": {
-    "@types/json-pointer": "^1.0.34",
-    "typescript": "^5.8.3"
-=======
   "author": "Mark Bakhit",
   "contributors": [
     "Ryan Morshead"
@@ -23,7 +12,6 @@
   "devDependencies": {
     "@types/json-pointer": "catalog:",
     "typescript": "catalog:"
->>>>>>> 6ee7fe08
   },
   "keywords": [
     "react",
@@ -34,14 +22,9 @@
   "license": "MIT",
   "main": "dist/index.js",
   "name": "@reactpy/client",
-<<<<<<< HEAD
-  "peerDependencies": {
-    "event-to-object": "<1.0.0"
-=======
   "repository": {
     "type": "git",
     "url": "https://github.com/reactive-python/reactpy"
->>>>>>> 6ee7fe08
   },
   "repository": {
     "type": "git",
