--- conflicted
+++ resolved
@@ -1,136 +1,5 @@
 const maxDepthSignal = { __stop__: true };
 
-<<<<<<< HEAD
-export default function convert<E extends Event>(
-  event: E,
-):
-  | {
-      [K in keyof e.EventToObjectMap]: e.EventToObjectMap[K] extends [
-        E,
-        infer P,
-      ]
-        ? P
-        : never;
-    }[keyof e.EventToObjectMap]
-  | e.EventObject
-  | null {
-  return event.type in eventConverters
-    ? eventConverters[event.type](event)
-    : convertEvent(event);
-}
-
-const convertEvent = (event: Event): e.EventObject => ({
-  /** Returns true or false depending on how event was initialized. True if event goes
-   * through its target's ancestors in reverse tree order, and false otherwise. */
-  bubbles: event.bubbles,
-  composed: event.composed,
-  currentTarget: convertElement(event.currentTarget),
-  defaultPrevented: event.defaultPrevented,
-  eventPhase: event.eventPhase,
-  isTrusted: event.isTrusted,
-  target: convertElement(event.target),
-  timeStamp: event.timeStamp,
-  type: event.type,
-  selection: convertSelection(window.getSelection()),
-});
-
-const convertClipboardEvent = (
-  event: ClipboardEvent,
-): e.ClipboardEventObject => ({
-  ...convertEvent(event),
-  clipboardData: convertDataTransferObject(event.clipboardData),
-});
-
-const convertCompositionEvent = (
-  event: CompositionEvent,
-): e.CompositionEventObject => ({
-  ...convertUiEvent(event),
-  data: event.data,
-});
-
-const convertInputEvent = (event: InputEvent): e.InputEventObject => ({
-  ...convertUiEvent(event),
-  data: event.data,
-  inputType: event.inputType,
-  dataTransfer: convertDataTransferObject(event.dataTransfer),
-  isComposing: event.isComposing,
-});
-
-const convertKeyboardEvent = (event: KeyboardEvent): e.KeyboardEventObject => ({
-  ...convertUiEvent(event),
-  code: event.code,
-  isComposing: event.isComposing,
-  altKey: event.altKey,
-  ctrlKey: event.ctrlKey,
-  key: event.key,
-  location: event.location,
-  metaKey: event.metaKey,
-  repeat: event.repeat,
-  shiftKey: event.shiftKey,
-});
-
-const convertMouseEvent = (event: MouseEvent): e.MouseEventObject => ({
-  ...convertEvent(event),
-  altKey: event.altKey,
-  button: event.button,
-  buttons: event.buttons,
-  clientX: event.clientX,
-  clientY: event.clientY,
-  ctrlKey: event.ctrlKey,
-  metaKey: event.metaKey,
-  pageX: event.pageX,
-  pageY: event.pageY,
-  screenX: event.screenX,
-  screenY: event.screenY,
-  shiftKey: event.shiftKey,
-  movementX: event.movementX,
-  movementY: event.movementY,
-  offsetX: event.offsetX,
-  offsetY: event.offsetY,
-  x: event.x,
-  y: event.y,
-  relatedTarget: convertElement(event.relatedTarget),
-});
-
-const convertTouchEvent = (event: TouchEvent): e.TouchEventObject => ({
-  ...convertUiEvent(event),
-  altKey: event.altKey,
-  ctrlKey: event.ctrlKey,
-  metaKey: event.metaKey,
-  shiftKey: event.shiftKey,
-  touches: Array.from(event.touches).map(convertTouch),
-  changedTouches: Array.from(event.changedTouches).map(convertTouch),
-  targetTouches: Array.from(event.targetTouches).map(convertTouch),
-});
-
-const convertUiEvent = (event: UIEvent): e.UIEventObject => ({
-  ...convertEvent(event),
-  detail: event.detail,
-});
-
-const convertAnimationEvent = (
-  event: AnimationEvent,
-): e.AnimationEventObject => ({
-  ...convertEvent(event),
-  animationName: event.animationName,
-  pseudoElement: event.pseudoElement,
-  elapsedTime: event.elapsedTime,
-});
-
-const convertTransitionEvent = (
-  event: TransitionEvent,
-): e.TransitionEventObject => ({
-  ...convertEvent(event),
-  propertyName: event.propertyName,
-  pseudoElement: event.pseudoElement,
-  elapsedTime: event.elapsedTime,
-});
-
-const convertFocusEvent = (event: FocusEvent): e.FocusEventObject => ({
-  ...convertUiEvent(event),
-  relatedTarget: convertElement(event.relatedTarget),
-});
-=======
 /**
  * Convert any class object (such as `Event`) to a plain object.
  */
@@ -140,7 +9,6 @@
 ): object {
   const visited = new WeakSet<any>();
   visited.add(classObject);
->>>>>>> 6ee7fe08
 
   // Begin conversion
   const convertedObj: { [key: string]: any } = {};
