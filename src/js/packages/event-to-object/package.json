--- conflicted
+++ resolved
@@ -1,17 +1,4 @@
 {
-<<<<<<< HEAD
-  "author": "Ryan Morshead",
-  "dependencies": {
-    "json-pointer": "^0.6.2"
-  },
-  "description": "Converts a JavaScript events to JSON serializable objects.",
-  "devDependencies": {
-    "happy-dom": "^8.9.0",
-    "lodash": "^4.17.21",
-    "tsm": "^2.3.0",
-    "typescript": "^5.8.3",
-    "uvu": "^0.5.6"
-=======
   "author": "Mark Bakhit",
   "contributors": [
     "Ryan Morshead"
@@ -38,33 +25,11 @@
   "repository": {
     "type": "git",
     "url": "https://github.com/reactive-python/reactpy"
->>>>>>> 6ee7fe08
-  },
-  "keywords": [
-    "event",
-    "json",
-    "object",
-    "convert"
-  ],
-  "license": "MIT",
-  "main": "dist/index.js",
-  "name": "event-to-object",
-  "repository": {
-    "type": "git",
-    "url": "https://github.com/reactive-python/reactpy"
   },
   "scripts": {
     "build": "tsc -b",
-<<<<<<< HEAD
-    "checkTypes": "tsc --noEmit",
-    "test": "uvu -r tsm tests"
-  },
-  "type": "module",
-  "version": "0.1.2"
-=======
     "checkTypes": "tsc --noEmit"
   },
   "type": "module",
   "version": "1.0.0"
->>>>>>> 6ee7fe08
 }