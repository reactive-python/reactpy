<<<<<<< HEAD
# ruff: noqa: N802, N816, RUF006
=======
# ruff: noqa: N816, RUF006
>>>>>>> 6ee7fe08
# type: ignore
import asyncio

from reactpy.pyscript.layout_handler import ReactPyLayoutHandler


# User component is inserted below by regex replacement
def user_workspace_UUID():
    """Encapsulate the user's code with a completely unique function (workspace)
    to prevent overlapping imports and variable names between different components.

    This code is designed to be run directly by PyScript, and is not intended to be run
    in a normal Python environment.

    ReactPy-Django performs string substitutions to turn this file into valid PyScript.
    """

    def root(): ...

    return root()


# Create a task to run the user's component workspace
task_UUID = asyncio.create_task(ReactPyLayoutHandler("UUID").run(user_workspace_UUID))<|MERGE_RESOLUTION|>--- conflicted
+++ resolved
@@ -1,8 +1,4 @@
-<<<<<<< HEAD
-# ruff: noqa: N802, N816, RUF006
-=======
 # ruff: noqa: N816, RUF006
->>>>>>> 6ee7fe08
 # type: ignore
 import asyncio
 
