--- conflicted
+++ resolved
@@ -8,14 +8,9 @@
 from anyio import create_task_group
 from anyio.abc import TaskGroup
 
-<<<<<<< HEAD
-from reactpy.config import REACTPY_DEBUG_MODE
+from reactpy.config import REACTPY_DEBUG
 from reactpy.core._life_cycle_hook import _HOOK_STATE, clear_hook_state
-from reactpy.core.types import LayoutEventMessage, LayoutType, LayoutUpdateMessage
-=======
-from reactpy.config import REACTPY_DEBUG
 from reactpy.types import LayoutEventMessage, LayoutType, LayoutUpdateMessage
->>>>>>> d906dc8c
 
 logger = getLogger(__name__)
 
@@ -66,33 +61,20 @@
     while True:
         token = _HOOK_STATE.set([])
         try:
-<<<<<<< HEAD
             update = await layout.render()
             try:
                 await send(update)
             except Exception:  # nocov
-                if not REACTPY_DEBUG_MODE.current:
+                if not REACTPY_DEBUG.current:
                     msg = (
                         "Failed to send update. More info may be available "
                         "if you enabling debug mode by setting "
-                        "`reactpy.config.REACTPY_DEBUG_MODE.current = True`."
+                        "`reactpy.config.REACTPY_DEBUG.current = True`."
                     )
                     logger.error(msg)
                 raise
         finally:
             clear_hook_state(token)
-=======
-            await send(update)
-        except Exception:  # nocov
-            if not REACTPY_DEBUG.current:
-                msg = (
-                    "Failed to send update. More info may be available "
-                    "if you enabling debug mode by setting "
-                    "`reactpy.config.REACTPY_DEBUG.current = True`."
-                )
-                logger.error(msg)
-            raise
->>>>>>> d906dc8c
 
 
 async def _single_incoming_loop(
