from __future__ import annotations

import asyncio
import os
from collections.abc import Awaitable, Sequence
from dataclasses import dataclass
from pathlib import Path, PurePosixPath
from typing import TYPE_CHECKING, Any, cast

from reactpy import __file__ as _reactpy_file_path
from reactpy import html
from reactpy.config import REACTPY_WEB_MODULES_DIR
from reactpy.core.types import VdomDict
from reactpy.utils import vdom_to_html

if TYPE_CHECKING:
    import uvicorn
    from asgiref.typing import ASGIApplication

PATH_PREFIX = PurePosixPath("/_reactpy")
MODULES_PATH = PATH_PREFIX / "modules"
ASSETS_PATH = PATH_PREFIX / "assets"
STREAM_PATH = PATH_PREFIX / "stream"
CLIENT_BUILD_DIR = Path(_reactpy_file_path).parent / "_static" / "app" / "dist"


async def serve_with_uvicorn(
    app: ASGIApplication | Any,
    host: str,
    port: int,
    started: asyncio.Event | None,
) -> None:
    """Run a development server for an ASGI application"""
    import uvicorn

    server = uvicorn.Server(
        uvicorn.Config(
            app,
            host=host,
            port=port,
            loop="asyncio",
        )
    )
    server.config.setup_event_loop()
    coros: list[Awaitable[Any]] = [server.serve()]

    # If a started event is provided, then use it signal based on `server.started`
    if started:
        coros.append(_check_if_started(server, started))

    try:
        await asyncio.gather(*coros)
    finally:
        # Since we aren't using the uvicorn's `run()` API, we can't guarantee uvicorn's
        # order of operations. So we need to make sure `shutdown()` always has an initialized
        # list of `self.servers` to use.
        if not hasattr(server, "servers"):  # nocov
            server.servers = []
        await asyncio.wait_for(server.shutdown(), timeout=3)


async def _check_if_started(server: uvicorn.Server, started: asyncio.Event) -> None:
    while not server.started:
        await asyncio.sleep(0.2)
    started.set()


def safe_client_build_dir_path(path: str) -> Path:
    """Prevent path traversal out of :data:`CLIENT_BUILD_DIR`"""
<<<<<<< HEAD
    return safe_join_path(
=======
    return traversal_safe_path(
>>>>>>> fb9c57f0
        CLIENT_BUILD_DIR, *("index.html" if path in {"", "/"} else path).split("/")
    )


def safe_web_modules_dir_path(path: str) -> Path:
    """Prevent path traversal out of :data:`reactpy.config.REACTPY_WEB_MODULES_DIR`"""
    return safe_join_path(REACTPY_WEB_MODULES_DIR.current, *path.split("/"))


def safe_join_path(root: str | Path, *unsafe: str | Path) -> Path:
    """Raise a ``ValueError`` if the ``unsafe`` path resolves outside the root dir."""
    root = os.path.abspath(root)

    # Resolve relative paths but not symlinks - symlinks should be ok since their
    # presence and where they point is under the control of the developer.
    path = os.path.abspath(os.path.join(root, *unsafe))

    if os.path.commonprefix([root, path]) != root:
        # If the common prefix is not root directory we resolved outside the root dir
        raise ValueError(
            f"Unsafe path detected. Path '{path}' is outside root directory '{root}'"
        )

    return Path(path)


def read_client_index_html(options: CommonOptions) -> str:
    return (
        (CLIENT_BUILD_DIR / "index.html")
        .read_text()
        .format(__head__=vdom_head_elements_to_html(options.head))
    )


def vdom_head_elements_to_html(head: Sequence[VdomDict] | VdomDict | str) -> str:
    if isinstance(head, str):
        return head
    elif isinstance(head, dict):
        if head.get("tagName") == "head":
            head = cast(VdomDict, {**head, "tagName": ""})
        return vdom_to_html(head)
    else:
        return vdom_to_html(html._(*head))


@dataclass
class CommonOptions:
    """Options for ReactPy's built-in backed server implementations"""

    head: Sequence[VdomDict] | VdomDict | str = (
        html.title("ReactPy"),
        html.link(
            {
                "rel": "icon",
                "href": "/_reactpy/assets/reactpy-logo.ico",
                "type": "image/x-icon",
            }
        ),
    )
    """Add elements to the ``<head>`` of the application.

    For example, this can be used to customize the title of the page, link extra
    scripts, or load stylesheets.
    """

    url_prefix: str = ""
    """The URL prefix where ReactPy resources will be served from"""

    serve_index_route: bool = True
    """Automatically generate and serve the index route (``/``)"""

    def __post_init__(self) -> None:
        if self.url_prefix and not self.url_prefix.startswith("/"):
            msg = "Expected 'url_prefix' to start with '/'"
            raise ValueError(msg)<|MERGE_RESOLUTION|>--- conflicted
+++ resolved
@@ -67,11 +67,7 @@
 
 def safe_client_build_dir_path(path: str) -> Path:
     """Prevent path traversal out of :data:`CLIENT_BUILD_DIR`"""
-<<<<<<< HEAD
     return safe_join_path(
-=======
-    return traversal_safe_path(
->>>>>>> fb9c57f0
         CLIENT_BUILD_DIR, *("index.html" if path in {"", "/"} else path).split("/")
     )
 
