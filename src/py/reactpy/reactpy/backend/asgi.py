import asyncio
import logging
import mimetypes
import os
import re
import urllib.parse
from collections.abc import Coroutine, Sequence
from pathlib import Path
from threading import Thread

import aiofiles
import orjson
from asgiref.compatibility import guarantee_single_callable

from reactpy.backend._common import (
    CLIENT_BUILD_DIR,
    safe_join_path,
    vdom_head_elements_to_html,
)
from reactpy.backend.hooks import ConnectionContext
from reactpy.backend.mimetypes import MIME_TYPES
from reactpy.backend.types import Connection, Location
from reactpy.config import REACTPY_WEB_MODULES_DIR
from reactpy.core.layout import Layout
from reactpy.core.serve import serve_layout
from reactpy.core.types import ComponentConstructor, VdomDict

_logger = logging.getLogger(__name__)
_backhaul_loop = asyncio.new_event_loop()


def start_backhaul_loop():
    """Starts the asyncio event loop that will perform component rendering tasks."""
    asyncio.set_event_loop(_backhaul_loop)
    _backhaul_loop.run_forever()


_backhaul_thread = Thread(target=start_backhaul_loop, daemon=True)


class ReactPy:
    def __init__(
        self,
        app_or_component: ComponentConstructor | Coroutine,
        *,
        dispatcher_path: str = "^reactpy/([^/]+)/?",
        js_modules_path: str | None = "^reactpy/modules/([^/]+)/?",
        static_path: str | None = "^reactpy/static/([^/]+)/?",
        static_dir: Path | str | None = None,
        head: Sequence[VdomDict] | VdomDict | str = "",
        backhaul_thread: bool = True,
        block_size: int = 8192,
    ) -> None:
        self.component = (
            app_or_component
            if isinstance(app_or_component, ComponentConstructor)
            else None
        )
        self.user_app = (
            guarantee_single_callable(app_or_component)
            if not self.component and asyncio.iscoroutinefunction(app_or_component)
            else None
        )
        if not self.component and not self.user_app:
            raise TypeError(
                "The first argument to ReactPy(...) must be a component or an ASGI application."
            )
        self.dispatch_path = re.compile(dispatcher_path)
        self.js_modules_path = re.compile(js_modules_path) if js_modules_path else None
        self.static_path = re.compile(static_path) if static_path else None
        self.static_dir = static_dir
        self.all_paths = re.compile(
            "|".join(
                path for path in [dispatcher_path, js_modules_path, static_path] if path
            )
        )
        self.head = vdom_head_elements_to_html(head)
        self._cached_index_html = ""
        self.connected = False
        self.backhaul_thread = backhaul_thread
<<<<<<< HEAD
        self.block_size = block_size
        self.dispatcher_future_or_task = None
=======
        self.dispatcher = None
>>>>>>> b3505903
        if self.backhaul_thread and not _backhaul_thread.is_alive():
            _backhaul_thread.start()

    async def __call__(self, scope, receive, send) -> None:
        """The ASGI callable. This determines whether ReactPy should route the the
        request to ourselves or to the user application."""
        # Determine if ReactPy should handle the request
        if not self.user_app or re.match(self.all_paths, scope["path"]):
            await self.reactpy_app(scope, receive, send)
            return

        # Serve the user's application
        await self.user_app(scope, receive, send)

    async def reactpy_app(self, scope, receive, send) -> None:
        """Determine what type of request this is and route it to the appropriate
        ReactPy ASGI sub-application."""

        # Only HTTP and WebSocket requests are supported
        if scope["type"] not in {"http", "websocket"}:
            return

        # Dispatch a Python component
        if scope["type"] == "websocket" and re.match(self.dispatch_path, scope["path"]):
            await self.component_dispatch_app(scope, receive, send)
            return

        # Only HTTP GET and HEAD requests are supported
        if scope["method"] not in {"GET", "HEAD"}:
            await http_response(scope, send, 405, "Method Not Allowed")
            return

        # JS modules app
        if self.js_modules_path and re.match(self.js_modules_path, scope["path"]):
            await self.js_modules_app(scope, receive, send)
            return

        # Static file app
        if self.static_path and re.match(self.static_path, scope["path"]):
            await self.static_file_app(scope, receive, send)
            return

        # Standalone app: Serve a single component using index.html
        if self.component:
            await self.standalone_app(scope, receive, send)
            return

    async def component_dispatch_app(self, scope, receive, send) -> None:
        """ASGI app for rendering ReactPy Python components."""
        while True:
            event = await receive()

            if event["type"] == "websocket.connect" and not self.connected:
                self.connected = True
                await send({"type": "websocket.accept"})
                run_dispatcher = self.run_dispatcher(scope, receive, send)
                if self.backhaul_thread:
                    self.dispatcher = asyncio.run_coroutine_threadsafe(
                        run_dispatcher, _backhaul_loop
                    )
                else:
                    self.dispatcher = asyncio.create_task(run_dispatcher)

            if event["type"] == "websocket.disconnect":
                if self.dispatcher:
                    self.dispatcher.cancel()
                break

            if event["type"] == "websocket.receive":
                recv_queue_put = self.recv_queue.put(orjson.loads(event["text"]))
                if self.backhaul_thread:
                    asyncio.run_coroutine_threadsafe(recv_queue_put, _backhaul_loop)
                else:
                    await recv_queue_put

    async def js_modules_app(self, scope, receive, send) -> None:
        """ASGI app for ReactPy web modules."""
        if not REACTPY_WEB_MODULES_DIR.current:
            raise RuntimeError("No web modules directory configured.")

        # Make sure the user hasn't tried to escape the web modules directory
        try:
            abs_file_path = safe_join_path(
                REACTPY_WEB_MODULES_DIR.current,
                re.match(self.js_modules_path, scope["path"])[1],
            )
        except ValueError:
            await http_response(scope, send, 403, "Forbidden")
            return

        # Serve the file
        await file_response(scope, send, abs_file_path, self.block_size)

    async def static_file_app(self, scope, receive, send) -> None:
        """ASGI app for ReactPy static files."""
        if not self.static_dir:
            raise RuntimeError(
                "Static files cannot be served without defining `static_dir`."
            )

        # Make sure the user hasn't tried to escape the static directory
        try:
            abs_file_path = safe_join_path(
                self.static_dir,
                re.match(self.static_path, scope["path"])[1],
            )
        except ValueError:
            await http_response(scope, send, 403, "Forbidden")
            return

        # Serve the file
        await file_response(scope, send, abs_file_path, self.block_size)

    async def standalone_app(self, scope, receive, send) -> None:
        """ASGI app for ReactPy standalone mode."""
        file_path = CLIENT_BUILD_DIR / "index.html"
        if not self._cached_index_html:
            async with aiofiles.open(file_path, "rb") as file_handle:
                self._cached_index_html = str(await file_handle.read()).format(
                    __head__=self.head
                )

        # Send the index.html
        await http_response(
            scope,
            send,
            200,
            self._cached_index_html,
            content_type=b"text/html",
            headers=[
                (b"content-length", len(self._cached_index_html)),
                (b"etag", hash(self._cached_index_html)),
            ],
        )

    async def run_dispatcher(self, scope, receive, send):
        # If in standalone mode, serve the user provided component.
        # In middleware mode, get the component from the URL.
        component = self.component or re.match(self.dispatch_path, scope["path"])[1]
        parsed_url = urllib.parse.urlparse(scope["path"])
        self.recv_queue: asyncio.Queue = asyncio.Queue()

        await serve_layout(
            Layout(
                ConnectionContext(
                    component(),
                    value=Connection(
                        scope=scope,
                        location=Location(
                            parsed_url.path,
                            f"?{parsed_url.query}" if parsed_url.query else "",
                        ),
                        carrier={
                            "scope": scope,
                            "send": send,
                            "receive": receive,
                        },
                    ),
                )
            ),
            send_json(send),
            self.recv_queue.get,
        )


def send_json(send) -> None:
    """Use orjson to send JSON over an ASGI websocket."""

    async def _send_json(value) -> None:
        await send({"type": "websocket.send", "text": orjson.dumps(value)})

    return _send_json


async def http_response(
    scope,
    send,
    code: int,
    message: str,
    content_type: bytes = b"text/plain",
    headers: Sequence = (),
) -> None:
    """Send a simple response."""
    await send(
        {
            "type": "http.response.start",
            "status": code,
            "headers": [(b"content-type", content_type), *headers],
        }
    )
    # Head requests don't need a body
    if scope["method"] != "HEAD":
        await send({"type": "http.response.body", "body": message.encode()})


async def file_response(scope, send, file_path: Path, block_size: int) -> None:
    """Send a file in chunks."""
    # Make sure the file exists
    if not await asyncio.to_thread(os.path.exists, file_path):
        await http_response(scope, send, 404, "File not found.")
        return

    # Make sure it's a file
    if not await asyncio.to_thread(os.path.isfile, file_path):
        await http_response(scope, send, 400, "Not a file.")
        return

    # Check if the file is already cached by the client
    etag = await header_val(scope, b"etag")
    modification_time = await asyncio.to_thread(os.path.getmtime, file_path)
    if etag and etag != modification_time:
        await http_response(scope, send, 304, "Not modified.")
        return

    # Get the file's MIME type
    mime_type = (
        MIME_TYPES.get(file_path.rsplit(".")[1], None)
        # Fallback to guess_type to allow for the user to define custom MIME types on their system
        or (await asyncio.to_thread(mimetypes.guess_type, file_path, strict=False))[0]
    )
    if mime_type is None:
        mime_type = "text/plain"
        _logger.error(
            f"Could not determine MIME type for {file_path}. Defaulting to 'text/plain'."
        )

    # Send the file in chunks
    file_size = await asyncio.to_thread(os.path.getsize, file_path)
    async with aiofiles.open(file_path, "rb") as file_handle:
        await send(
            {
                "type": "http.response.start",
                "status": 200,
                "headers": [
                    (b"content-type", mime_type.encode()),
                    (b"etag", modification_time),
                    (b"content-length", file_size),
                ],
            }
        )

        # Head requests don't need a body
        if scope["method"] != "HEAD":
            while True:
                chunk = await file_handle.read(block_size)
                more_body = bool(chunk)
                await send(
                    {
                        "type": "http.response.body",
                        "body": chunk,
                        "more_body": more_body,
                    }
                )
                if not more_body:
                    break


async def header_val(scope: dict, key: str, default: str | int | None = None) -> str | int | None:
    """Get a value from a scope's headers."""
    return await anext(
        (
            value.decode()
            for header_key, value in scope["headers"]
            if header_key == key.encode()
        ),
        default,
    )<|MERGE_RESOLUTION|>--- conflicted
+++ resolved
@@ -78,12 +78,8 @@
         self._cached_index_html = ""
         self.connected = False
         self.backhaul_thread = backhaul_thread
-<<<<<<< HEAD
+        self.dispatcher = None
         self.block_size = block_size
-        self.dispatcher_future_or_task = None
-=======
-        self.dispatcher = None
->>>>>>> b3505903
         if self.backhaul_thread and not _backhaul_thread.is_alive():
             _backhaul_thread.start()
 
