from __future__ import annotations

<<<<<<< HEAD
=======
import re
>>>>>>> 4fd5cdec
from itertools import chain
from typing import Any, Callable, Generic, Iterable, TypeVar, cast

from lxml import etree
<<<<<<< HEAD
from lxml.html import fromstring
=======
from lxml.html import fragments_fromstring, tostring
>>>>>>> 4fd5cdec

import idom
from idom.core.types import VdomDict


_RefValue = TypeVar("_RefValue")
_ModelTransform = Callable[[VdomDict], Any]
_UNDEFINED: Any = object()


class Ref(Generic[_RefValue]):
    """Hold a reference to a value

    This is used in imperative code to mutate the state of this object in order to
    incur side effects. Generally refs should be avoided if possible, but sometimes
    they are required.

    Notes:
        You can compare the contents for two ``Ref`` objects using the ``==`` operator.
    """

    __slots__ = "current"

    def __init__(self, initial_value: _RefValue = _UNDEFINED) -> None:
        if initial_value is not _UNDEFINED:
            self.current = initial_value
            """The present value"""

    def set_current(self, new: _RefValue) -> _RefValue:
        """Set the current value and return what is now the old value

        This is nice to use in ``lambda`` functions.
        """
        old = self.current
        self.current = new
        return old

    def __eq__(self, other: Any) -> bool:
        try:
            return isinstance(other, Ref) and (other.current == self.current)
        except AttributeError:
            # attribute error occurs for uninitialized refs
            return False

    def __repr__(self) -> str:
        try:
            current = repr(self.current)
        except AttributeError:
            # attribute error occurs for uninitialized refs
            current = "<undefined>"
        return f"{type(self).__name__}({current})"


def vdom_to_html(vdom: VdomDict) -> str:
    """Convert a VDOM dictionary into an HTML string

    Only the following keys are translated to HTML:

    - ``tagName``
    - ``attributes``
    - ``children`` (must be strings or more VDOM dicts)

    Parameters:
        vdom: The VdomDict element to convert to HTML
    """
    temp_root = etree.Element("__temp__")
    _add_vdom_to_etree(temp_root, vdom)
    html = cast(bytes, tostring(temp_root)).decode()
    # strip out temp root <__temp__> element
    return html[10:-11]


def html_to_vdom(
    html: str, *transforms: _ModelTransform, strict: bool = True
) -> VdomDict:
    """Transform HTML into a DOM model. Unique keys can be provided to HTML elements
    using a ``key=...`` attribute within your HTML tag.

    Parameters:
        html:
            The raw HTML as a string
        transforms:
            Functions of the form ``transform(old) -> new`` where ``old`` is a VDOM
            dictionary which will be replaced by ``new``. For example, you could use a
            transform function to add highlighting to a ``<code/>`` block.
        strict:
            If ``True``, raise an exception if the HTML does not perfectly follow HTML5
            syntax.
    """
    if not isinstance(html, str):  # pragma: no cover
        raise TypeError(f"Expected html to be a string, not {type(html).__name__}")

    # If the user provided a string, convert it to a list of lxml.etree nodes
    try:
        root_node: etree._Element = fromstring(
            html.strip(),
            parser=etree.HTMLParser(
                remove_comments=True,
                remove_pis=True,
                remove_blank_text=True,
                recover=not strict,
            ),
        )
    except etree.XMLSyntaxError as e:
        if not strict:
            raise e  # pragma: no cover
        raise HTMLParseError(
            "An error has occurred while parsing the HTML.\n\n"
            "This HTML may be malformatted, or may not perfectly adhere to HTML5.\n"
            "If you believe the exception above was due to something intentional, "
            "you can disable the strict parameter on html_to_vdom().\n"
            "Otherwise, repair your broken HTML and try again."
        ) from e

    return _etree_to_vdom(root_node, transforms)


class HTMLParseError(etree.LxmlSyntaxError):  # type: ignore[misc]
    """Raised when an HTML document cannot be parsed using strict parsing."""


def _etree_to_vdom(
    node: etree._Element, transforms: Iterable[_ModelTransform]
) -> VdomDict:
    """Transform an lxml etree node into a DOM model

    Parameters:
        node:
            The ``lxml.etree._Element`` node
        transforms:
            Functions of the form ``transform(old) -> new`` where ``old`` is a VDOM
            dictionary which will be replaced by ``new``. For example, you could use a
            transform function to add highlighting to a ``<code/>`` block.
    """
    if not isinstance(node, etree._Element):  # pragma: no cover
        raise TypeError(
            f"Expected node to be a etree._Element, not {type(node).__name__}"
        )

    # Recursively call _etree_to_vdom() on all children
    children = _generate_vdom_children(node, transforms)

    # Convert the lxml node to a VDOM dict
    attributes = dict(node.items())
    key = attributes.pop("key", None)

    vdom: VdomDict
    if hasattr(idom.html, node.tag):
        vdom = getattr(idom.html, node.tag)(attributes, *children, key=key)
    else:
        vdom = {"tagName": node.tag}
        if children:
            vdom["children"] = children
        if attributes:
            vdom["attributes"] = attributes
        if key is not None:
            vdom["key"] = key

    # Perform any necessary mutations on the VDOM attributes to meet VDOM spec
    _mutate_vdom(vdom)

    # Apply any provided transforms.
    for transform in transforms:
        vdom = transform(vdom)

    return vdom


def _add_vdom_to_etree(parent: etree._Element, vdom: VdomDict | dict[str, Any]) -> None:
    try:
        tag = vdom["tagName"]
    except KeyError as e:
        raise TypeError(f"Expected a VDOM dict, not {vdom}") from e
    else:
        vdom = cast(VdomDict, vdom)

    if tag:
        element = etree.SubElement(parent, tag)
        element.attrib.update(
            _vdom_attr_to_html_str(k, v) for k, v in vdom.get("attributes", {}).items()
        )
    else:
        element = parent

    for c in vdom.get("children", []):
        if isinstance(c, dict):
            _add_vdom_to_etree(element, c)
        else:
            """
            LXML handles string children by storing them under `text` and `tail`
            attributes of Element objects. The `text` attribute, if present, effectively
            becomes that element's first child. Then the `tail` attribute, if present,
            becomes a sibling that follows that element. For example, consider the
            following HTML:

                <p><a>hello</a>world</p>

            In this code sample, "hello" is the `text` attribute of the `<a>` element
            and "world" is the `tail` attribute of that same `<a>` element. It's for
            this reason that, depending on whether the element being constructed has
            non-string a child element, we need to assign a `text` vs `tail` attribute
            to that element or the last non-string child respectively.
            """
            if len(element):
                last_child = element[-1]
                last_child.tail = f"{last_child.tail or ''}{c}"
            else:
                element.text = f"{element.text or ''}{c}"


def _mutate_vdom(vdom: VdomDict) -> None:
    """Performs any necessary mutations on the VDOM attributes to meet VDOM spec.

    Currently, this function only transforms the ``style`` attribute into a dictionary whose keys are
    camelCase so as to be renderable by React.

    This function may be extended in the future.
    """
    # Determine if the style attribute needs to be converted to a dict
    if (
        "attributes" in vdom
        and "style" in vdom["attributes"]
        and isinstance(vdom["attributes"]["style"], str)
    ):
        # Convince type checker that it's safe to mutate attributes
        assert isinstance(vdom["attributes"], dict)

        # Convert style attribute from str -> dict with camelCase keys
        vdom["attributes"]["style"] = {
            _hypen_to_camel_case(key.strip()): value.strip()
            for key, value in (
                part.split(":", 1)
                for part in vdom["attributes"]["style"].split(";")
                if ":" in part
            )
        }


def _generate_vdom_children(
    node: etree._Element, transforms: Iterable[_ModelTransform]
) -> list[VdomDict | str]:
    """Generates a list of VDOM children from an lxml node.

    Inserts inner text and/or tail text inbetween VDOM children, if necessary.
    """
    return (  # Get the inner text of the current node
        [node.text] if node.text else []
    ) + list(
        chain(
            *(
                # Recursively convert each child node to VDOM
                [_etree_to_vdom(child, transforms)]
                # Insert the tail text between each child node
                + ([child.tail] if child.tail else [])
                for child in node.iterchildren(None)
            )
        )
    )


def _hypen_to_camel_case(string: str) -> str:
    """Convert a hypenated string to camelCase."""
    first, _, remainder = string.partition("-")
    return first.lower() + remainder.title().replace("-", "")


<<<<<<< HEAD
class HTMLParseError(etree.LxmlSyntaxError):  # type: ignore[misc]
    """Raised when an HTML document cannot be parsed using strict parsing."""


def del_html_head_body_transform(vdom: dict[str, Any]) -> dict[str, Any]:
    """Transform intended for use with `html_to_vdom`.

    Removes `<html>`, `<head>`, and `<body>` while preserving their children.

    Parameters:
        vdom:
            The VDOM dictionary to transform.
    """
    if vdom["tagName"] in {"html", "body", "head"}:
        return {"tagName": "", "children": vdom["children"]}
    return vdom
=======
def _vdom_attr_to_html_str(key: str, value: Any) -> tuple[str, str]:
    if key == "style":
        if isinstance(value, dict):
            value = ";".join(
                # We lower only to normalize - CSS is case-insensitive:
                # https://www.w3.org/TR/css-fonts-3/#font-family-casing
                f"{_CAMEL_CASE_SUB_PATTERN.sub('-', k).lower()}:{v}"
                for k, v in value.items()
            )
    elif (
        # camel to data-* attributes
        key.startswith("data")
        # camel to aria-* attributes
        or key.startswith("aria")
        # handle special cases
        or key in _DASHED_HTML_ATTRS
    ):
        key = _CAMEL_CASE_SUB_PATTERN.sub("-", key)

    assert not callable(
        value
    ), f"Could not convert callable attribute {key}={value} to HTML"

    # Again, we lower the attribute name only to normalize - HTML is case-insensitive:
    # http://w3c.github.io/html-reference/documents.html#case-insensitivity
    return key.lower(), str(value)


# Pattern for delimitting camelCase names (e.g. camelCase to camel-case)
_CAMEL_CASE_SUB_PATTERN = re.compile(r"(?<!^)(?=[A-Z])")

# see list of HTML attributes with dashes in them:
# https://developer.mozilla.org/en-US/docs/Web/HTML/Attributes#attribute_list
_DASHED_HTML_ATTRS = {"acceptCharset", "httpEquiv"}
>>>>>>> 4fd5cdec
<|MERGE_RESOLUTION|>--- conflicted
+++ resolved
@@ -1,18 +1,11 @@
 from __future__ import annotations
 
-<<<<<<< HEAD
-=======
 import re
->>>>>>> 4fd5cdec
 from itertools import chain
 from typing import Any, Callable, Generic, Iterable, TypeVar, cast
 
 from lxml import etree
-<<<<<<< HEAD
-from lxml.html import fromstring
-=======
-from lxml.html import fragments_fromstring, tostring
->>>>>>> 4fd5cdec
+from lxml.html import fromstring, tostring
 
 import idom
 from idom.core.types import VdomDict
@@ -279,7 +272,6 @@
     return first.lower() + remainder.title().replace("-", "")
 
 
-<<<<<<< HEAD
 class HTMLParseError(etree.LxmlSyntaxError):  # type: ignore[misc]
     """Raised when an HTML document cannot be parsed using strict parsing."""
 
@@ -296,7 +288,8 @@
     if vdom["tagName"] in {"html", "body", "head"}:
         return {"tagName": "", "children": vdom["children"]}
     return vdom
-=======
+
+
 def _vdom_attr_to_html_str(key: str, value: Any) -> tuple[str, str]:
     if key == "style":
         if isinstance(value, dict):
@@ -330,5 +323,4 @@
 
 # see list of HTML attributes with dashes in them:
 # https://developer.mozilla.org/en-US/docs/Web/HTML/Attributes#attribute_list
-_DASHED_HTML_ATTRS = {"acceptCharset", "httpEquiv"}
->>>>>>> 4fd5cdec
+_DASHED_HTML_ATTRS = {"acceptCharset", "httpEquiv"}